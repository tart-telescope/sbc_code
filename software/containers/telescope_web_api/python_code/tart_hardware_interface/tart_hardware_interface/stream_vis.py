'''  Visibility Streaming Code

'''
import numpy as np
import datetime

import os
import stat

import multiprocessing
import traceback
import logging.config
import yaml
import time

logger = logging.getLogger(__name__)

from tart.operation import settings
from tart.imaging import visibility
from tart.util import angle

from tart_hardware_interface.highlevel_modes_api import get_status_json

'''
    This function performs the van_vleck_correction for two-level quantization.

    https://arxiv.org/pdf/1608.04367.pdf
'''
def van_vleck_correction(R):
    return np.sin(np.pi / 2.0 * R)

def get_corr(xnor_sum, n_samples):
    return 2*xnor_sum/float(n_samples)-1


'''
    The data is composed to 276 real:imag pairs, followed by the 24 means of the real components
'''
def get_vis_object(data, runtime_config):
    n_samples = 2**runtime_config['vis']['N_samples_exp']
    timestamp = datetime.datetime.utcnow()
    config = settings.from_file(runtime_config['telescope_config_path'])
    num_ant = config.get_num_antenna()
    v = []
    baselines = []
    xnor_cos = data[0:-num_ant:2]
    xnor_sin = data[1:-num_ant:2]
    corr_cos_i_cos_j = get_corr(xnor_cos, n_samples)
    corr_cos_i_sin_j = get_corr(xnor_sin, n_samples)
    means = (data[-num_ant:])/float(n_samples)*2.-1
    #print(means)
    for i in range(0, num_ant):
        for j in range(i+1, num_ant):
            idx = len(baselines)
            baselines.append([i, j])
<<<<<<< HEAD
            v_real = van_vleck_correction((-means[i]*means[j]) + corr_cos_i_cos_j[idx])
            v_imag = van_vleck_correction((-means[i]*means[j]) + corr_cos_i_sin_j[idx])
            #v_real = (-means[i]*means[j]) + corr_cos_i_cos_j[idx]
            #v_imag = (-means[i]*means[j]) + corr_cos_i_sin_j[idx]
            v_com = v_real - 1j * v_imag
=======
            v_real = correlator.van_vleck_correction((-means[i]*means[j]) + corr_cos_i_cos_j[idx])
            v_imag = correlator.van_vleck_correction((-means[i]*means[j]) + corr_cos_i_sin_j[idx])

            v_com = correlator.combine_real_imag(v_real, v_imag)
>>>>>>> 2b794a5d
            v.append(v_com)
    vis = visibility.Visibility(config, timestamp)
    vis.set_visibilities(v, baselines)
    return vis, means, timestamp

def get_data(tart):
    viz = tart.vis_read(False)
    if tart.spi is None:
        return viz
    return viz[tart.perm]

def capture_loop(tart, process_queue, cmd_queue, runtime_config, logger=None,):
    tart.reset()
    tart.read_status(True)
    tart.debug(on=False, shift=False, count=False, noisy=True)
    tart.read_status(True)
    tart.capture(on=True, noisy=False)
    tart.set_sample_delay(runtime_config['sample_delay'])
    tart.start(runtime_config['vis']['N_samples_exp'], True)
    active = 1
    while active:
        try:
            if cmd_queue.empty() == False:
                cmd = cmd_queue.get()
                if cmd == 'stop':
                    active = 0
            # Add the data to the process queue
            data = get_data(tart)
            d, d_json = get_status_json(tart)
            runtime_config['status'] = d
            process_queue.put(data)
            logger.info((f"Capture Loop: Acquired"))
        except Exception as e:
            logger.error("Capture Loop Error %s" % str(e))
            logger.error(traceback.format_exc())
    print('Done acquisition. Closing Capture Loop.')
    return 1

def update_means(means, ts, runtime_config):
    channels = []
    for i in range(runtime_config['telescope_config']['num_antenna']):
        channel = {}
        for key in runtime_config['channels'][i]:
            channel[key] = runtime_config['channels'][i][key]
        channel['radio_mean'] = means[i]
        channels.append(channel)
    runtime_config['channels'] = channels
    runtime_config['channels_timestamp'] = ts

def process_loop(process_queue, vis_queue, cmd_queue, runtime_config, logger=None):
    active = 1
    while active:
        try:
            time.sleep(0.01)
            if cmd_queue.empty() == False:
                cmd = cmd_queue.get()
                if cmd == 'stop':
                    active = 0
            if process_queue.empty() == False:
                data = process_queue.get()
                if data.v is not None:
                    vis = data
                    means = np.zeros(runtime_config['telescope_config']["num_antenna"])
                    timestamp = vis.timestamp
                else:
                    vis, means, timestamp = get_vis_object(data, runtime_config)
                #print(vis, means, timestamp)
                #update_means(means, timestamp, runtime_config)
                #print(means)
                #print( 'Process Loop:', # vis)
                vis_queue.put((vis, means))
        except Exception as e:
            logger.error("Processing Error %s" % str(e))
            logger.error(traceback.format_exc())
            logger.error(f"Data: {data.shape}")
    print('process_loop finished')
    return 1

def stream_vis_to_queue(tart, runtime_config):
    # tart
    # >> [2x visibility and mean readout]
    # >> raw_data_queue >> [visibility assembly]
    # >> vis_queue

    # Send data to each process
    raw_data_queue = multiprocessing.Queue()
    vis_queue = multiprocessing.Queue()

    # Send commands to each process
    capture_cmd_queue = multiprocessing.Queue()
    vis_calc_cmd_queue = multiprocessing.Queue()

    capture_process = multiprocessing.Process(target=capture_loop,\
      args=(tart, raw_data_queue, capture_cmd_queue, runtime_config, logger))
    vis_calc_process = multiprocessing.Process(target=process_loop,\
      args=(raw_data_queue, vis_queue, vis_calc_cmd_queue, runtime_config, logger))

    vis_calc_process.start()
    capture_process.start()
    return vis_queue, vis_calc_process, capture_process, vis_calc_cmd_queue, capture_cmd_queue
<|MERGE_RESOLUTION|>--- conflicted
+++ resolved
@@ -53,18 +53,10 @@
         for j in range(i+1, num_ant):
             idx = len(baselines)
             baselines.append([i, j])
-<<<<<<< HEAD
-            v_real = van_vleck_correction((-means[i]*means[j]) + corr_cos_i_cos_j[idx])
-            v_imag = van_vleck_correction((-means[i]*means[j]) + corr_cos_i_sin_j[idx])
-            #v_real = (-means[i]*means[j]) + corr_cos_i_cos_j[idx]
-            #v_imag = (-means[i]*means[j]) + corr_cos_i_sin_j[idx]
-            v_com = v_real - 1j * v_imag
-=======
             v_real = correlator.van_vleck_correction((-means[i]*means[j]) + corr_cos_i_cos_j[idx])
             v_imag = correlator.van_vleck_correction((-means[i]*means[j]) + corr_cos_i_sin_j[idx])
 
-            v_com = correlator.combine_real_imag(v_real, v_imag)
->>>>>>> 2b794a5d
+            v_com = v_real - 1j * v_imag
             v.append(v_com)
     vis = visibility.Visibility(config, timestamp)
     vis.set_visibilities(v, baselines)
